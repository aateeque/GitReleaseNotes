--- conflicted
+++ resolved
@@ -107,7 +107,7 @@
                     previousReleaseNotes = new ReleaseNotesFileReader(fileSystem, outputPath).ReadPreviousReleaseNotes(outputFile);
                 }
 
-                var categories = arguments.Categories == null ? Categories : Categories.Concat(arguments.Categories.Split(',')).ToArray();
+                var categories = new Categories(arguments.Categories, arguments.AllLabels);
                 TaggedCommit tagToStartFrom = arguments.AllTags
                     ? GitRepositoryInfoFinder.GetFirstCommit(gitRepo)
                     : GitRepositoryInfoFinder.GetLastTaggedCommit(gitRepo) ?? GitRepositoryInfoFinder.GetFirstCommit(gitRepo);
@@ -123,26 +123,8 @@
                     tagToStartFrom, currentReleaseInfo,
                     issueTracker.DiffUrlFormat);
 
-<<<<<<< HEAD
-            var categories = new Categories(arguments.Categories, arguments.AllLabels);
-            TaggedCommit tagToStartFrom = arguments.AllTags
-                ? GitRepositoryInfoFinder.GetFirstCommit(gitRepo)
-                : GitRepositoryInfoFinder.GetLastTaggedCommit(gitRepo) ?? GitRepositoryInfoFinder.GetFirstCommit(gitRepo);
-            var currentReleaseInfo = GitRepositoryInfoFinder.GetCurrentReleaseInfo(gitRepo);
-            if (!string.IsNullOrEmpty(arguments.Version))
-            {
-                currentReleaseInfo.Name = arguments.Version;
-                currentReleaseInfo.When = DateTimeOffset.Now;
-            }
-            var releaseNotes = ReleaseNotesGenerator.GenerateReleaseNotes(
-                gitRepo, issueTracker, 
-                previousReleaseNotes, categories,
-                tagToStartFrom, currentReleaseInfo,
-                issueTracker.DiffUrlFormat);
-=======
                 var releaseNotesOutput = releaseNotes.ToString();
                 releaseFileWriter.OutputReleaseNotesFile(releaseNotesOutput, outputFile);
->>>>>>> ddc8bece
 
                 return 0;
 
