--- conflicted
+++ resolved
@@ -12,17 +12,6 @@
 {
     public sealed class YouTrackApi : IYouTrackApi
     {
-        public IEnumerable<OnlineIssue> GetClosedIssues(GitReleaseNotesArguments arguments, DateTimeOffset? since)
-        {
-            var authenticationCookies = ConnectToYouTrack(arguments.Username, arguments.Password, arguments.YouTrackServer);
-            return IssuesClosedSinceDate(
-                authenticationCookies,
-                arguments.YouTrackFilter,
-                arguments.YouTrackServer,
-                arguments.ProjectId,
-                since);
-        }
-
         private static CookieCollection ConnectToYouTrack(string userName, string password, string youtrackHostUrl)
         {
             var loginUrl = string.Format(
@@ -75,13 +64,9 @@
             if (since.HasValue)
             {
                 query = string.Format(
-<<<<<<< HEAD
                     "{0} resolved date: {1:yyyy-MM-ddTHH:mm:ss} .. {2:yyyy-MM-ddTHH:mm:ss}", 
-=======
-                    "{0} updated: {1:yyyy-MM-ddTHH:mm:ss} .. {2:yyyy-MM-ddTHH:mm:ss}",
->>>>>>> 8418e11a
                     filter,
-                    since.Value,
+                    since.Value, 
                     DateTimeOffset.Now);
             }
             else
@@ -173,5 +158,16 @@
 
             return result;
         }
+
+        public IEnumerable<OnlineIssue> GetClosedIssues(GitReleaseNotesArguments arguments, DateTimeOffset? since)
+        {
+            var authenticationCookies = ConnectToYouTrack(arguments.Username, arguments.Password, arguments.YouTrackServer);
+            return IssuesClosedSinceDate(
+                authenticationCookies,
+                arguments.YouTrackFilter,
+                arguments.YouTrackServer,
+                arguments.ProjectId,
+                since);
+        }
     }
 }